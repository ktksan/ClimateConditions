/*
 * Copyright 2020 MovingBlocks
 *
 * Licensed under the Apache License, Version 2.0 (the "License");
 * you may not use this file except in compliance with the License.
 * You may obtain a copy of the License at
 *
 *      http://www.apache.org/licenses/LICENSE-2.0
 *
 * Unless required by applicable law or agreed to in writing, software
 * distributed under the License is distributed on an "AS IS" BASIS,
 * WITHOUT WARRANTIES OR CONDITIONS OF ANY KIND, either express or implied.
 * See the License for the specific language governing permissions and
 * limitations under the License.
 */
package org.terasology.climateConditions;

import org.terasology.biomesAPI.Biome;
import org.terasology.biomesAPI.BiomeRegistry;
import org.terasology.biomesAPI.OnBiomeChangedEvent;
import org.terasology.entitySystem.entity.EntityRef;
import org.terasology.entitySystem.entity.lifecycleEvents.BeforeRemoveComponent;
import org.terasology.entitySystem.entity.lifecycleEvents.OnAddedComponent;
import org.terasology.entitySystem.event.ReceiveEvent;
import org.terasology.entitySystem.systems.BaseComponentSystem;
import org.terasology.entitySystem.systems.RegisterMode;
import org.terasology.entitySystem.systems.RegisterSystem;
import org.terasology.logic.characters.AffectJumpForceEvent;
import org.terasology.logic.characters.CharacterMovementComponent;
import org.terasology.logic.characters.GetMaxSpeedEvent;
import org.terasology.logic.health.HealthComponent;
import org.terasology.logic.location.LocationComponent;
import org.terasology.logic.players.PlayerCharacterComponent;
import org.terasology.logic.players.event.OnPlayerSpawnedEvent;
import org.terasology.math.geom.Vector3i;
import org.terasology.naming.Name;
import org.terasology.registry.In;
import org.terasology.thirst.event.AffectThirstEvent;

import java.util.Optional;

@RegisterSystem(value = RegisterMode.AUTHORITY)
public class HyperthermiaSystem extends BaseComponentSystem {
    private float walkSpeedMultiplier = 0.7f;
    private float jumpSpeedMultiplier = 0.85f;
<<<<<<< HEAD
    private float healthReduceFactor = 0.8f;
=======
    private float thirstMultiplier = 2f;
>>>>>>> 797b38eb
    private final Name DesertId = new Name("CoreWorlds:Desert");

    @In
    BiomeRegistry biomeRegistry;

    @ReceiveEvent(components = {PlayerCharacterComponent.class, CharacterMovementComponent.class})
    public void onBiomeChange(OnBiomeChangedEvent event, EntityRef player) {
        if (event.getNewBiome().getId().equals(DesertId)) {
            player.addOrSaveComponent(new HyperthermiaComponent());
        } else {
            if (player.hasComponent(HyperthermiaComponent.class)) {
                player.removeComponent(HyperthermiaComponent.class);
            }
        }
    }

    @ReceiveEvent(components = {HyperthermiaComponent.class})
    public void modifySpeed(GetMaxSpeedEvent event, EntityRef player) {
        event.multiply(walkSpeedMultiplier);
    }

    @ReceiveEvent(components = {HyperthermiaComponent.class})
    public void modifyJumpSpeed(AffectJumpForceEvent event, EntityRef player) {
        event.multiply(jumpSpeedMultiplier);
    }

    @ReceiveEvent(components = {HyperthermiaComponent.class})
<<<<<<< HEAD
    public void onHyperthermia(OnAddedComponent event, EntityRef player, HealthComponent health) {
        weakenPlayer(player, health);
    }

    @ReceiveEvent(components = {HyperthermiaComponent.class})
    public void beforeRemoveHyperthermia(BeforeRemoveComponent event, EntityRef player, HealthComponent health) {
        removePlayerWeakness(player, health);
=======
    public void modifyThirst(AffectThirstEvent event, EntityRef player) {
        event.multiply(thirstMultiplier);
>>>>>>> 797b38eb
    }

    @ReceiveEvent
    public void onSpawn(OnPlayerSpawnedEvent event, EntityRef player, LocationComponent location) {
        final Optional<Biome> biome = biomeRegistry.getBiome(new Vector3i(location.getLocalPosition()));
        if (biome.get().getId().equals(DesertId)) {
            player.addOrSaveComponent(new HyperthermiaComponent());
        }
    }

    private void weakenPlayer(EntityRef player, HealthComponent health) {
        health.maxHealth *= healthReduceFactor;
        health.currentHealth *= healthReduceFactor;
        health.regenRate *= healthReduceFactor;
        player.saveComponent(health);
    }

    private void removePlayerWeakness(EntityRef player, HealthComponent health) {   
        health.maxHealth /= healthReduceFactor;
        health.currentHealth /= healthReduceFactor;
        health.regenRate /= healthReduceFactor;
        player.saveComponent(health);
    }
}<|MERGE_RESOLUTION|>--- conflicted
+++ resolved
@@ -43,11 +43,8 @@
 public class HyperthermiaSystem extends BaseComponentSystem {
     private float walkSpeedMultiplier = 0.7f;
     private float jumpSpeedMultiplier = 0.85f;
-<<<<<<< HEAD
     private float healthReduceFactor = 0.8f;
-=======
     private float thirstMultiplier = 2f;
->>>>>>> 797b38eb
     private final Name DesertId = new Name("CoreWorlds:Desert");
 
     @In
@@ -75,7 +72,6 @@
     }
 
     @ReceiveEvent(components = {HyperthermiaComponent.class})
-<<<<<<< HEAD
     public void onHyperthermia(OnAddedComponent event, EntityRef player, HealthComponent health) {
         weakenPlayer(player, health);
     }
@@ -83,10 +79,10 @@
     @ReceiveEvent(components = {HyperthermiaComponent.class})
     public void beforeRemoveHyperthermia(BeforeRemoveComponent event, EntityRef player, HealthComponent health) {
         removePlayerWeakness(player, health);
-=======
+    }
+
     public void modifyThirst(AffectThirstEvent event, EntityRef player) {
         event.multiply(thirstMultiplier);
->>>>>>> 797b38eb
     }
 
     @ReceiveEvent
@@ -104,7 +100,7 @@
         player.saveComponent(health);
     }
 
-    private void removePlayerWeakness(EntityRef player, HealthComponent health) {   
+    private void removePlayerWeakness(EntityRef player, HealthComponent health) {
         health.maxHealth /= healthReduceFactor;
         health.currentHealth /= healthReduceFactor;
         health.regenRate /= healthReduceFactor;
