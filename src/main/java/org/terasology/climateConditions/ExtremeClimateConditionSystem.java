/*
 * Copyright 2020 MovingBlocks
 *
 * Licensed under the Apache License, Version 2.0 (the "License");
 * you may not use this file except in compliance with the License.
 * You may obtain a copy of the License at
 *
 *      http://www.apache.org/licenses/LICENSE-2.0
 *
 * Unless required by applicable law or agreed to in writing, software
 * distributed under the License is distributed on an "AS IS" BASIS,
 * WITHOUT WARRANTIES OR CONDITIONS OF ANY KIND, either express or implied.
 * See the License for the specific language governing permissions and
 * limitations under the License.
 */
package org.terasology.climateConditions;

import org.terasology.biomesAPI.Biome;
import org.terasology.biomesAPI.OnBiomeChangedEvent;
import org.terasology.engine.Time;
import org.terasology.entitySystem.entity.EntityManager;
import org.terasology.entitySystem.entity.EntityRef;
import org.terasology.entitySystem.entity.lifecycleEvents.OnChangedComponent;
import org.terasology.entitySystem.event.EventPriority;
import org.terasology.entitySystem.event.ReceiveEvent;
import org.terasology.entitySystem.prefab.Prefab;
import org.terasology.entitySystem.prefab.PrefabManager;
import org.terasology.entitySystem.systems.BaseComponentSystem;
import org.terasology.entitySystem.systems.RegisterMode;
import org.terasology.entitySystem.systems.RegisterSystem;
import org.terasology.logic.characters.AliveCharacterComponent;
import org.terasology.logic.characters.CharacterMoveInputEvent;
import org.terasology.logic.characters.CharacterMovementComponent;
import org.terasology.logic.delay.DelayManager;
import org.terasology.logic.delay.PeriodicActionTriggeredEvent;
import org.terasology.logic.health.RegenComponent;
import org.terasology.logic.health.event.ActivateRegenEvent;
import org.terasology.logic.health.event.DeactivateRegenEvent;
import org.terasology.logic.health.event.DoDamageEvent;
import org.terasology.logic.location.Location;
import org.terasology.logic.location.LocationComponent;
import org.terasology.logic.players.PlayerCharacterComponent;
import org.terasology.logic.players.event.OnPlayerSpawnedEvent;
import org.terasology.math.geom.Quat4f;
import org.terasology.math.geom.Vector3f;
import org.terasology.particles.components.generators.VelocityRangeGeneratorComponent;
import org.terasology.physics.events.ImpulseEvent;
import org.terasology.physics.events.MovedEvent;
import org.terasology.registry.In;
/*
import org.terasology.thirst.ThirstUtils;
import org.terasology.thirst.component.ThirstComponent;
import org.terasology.utilities.random.Random;

import static org.terasology.logic.health.RegenAuthoritySystem.BASE_REGEN;
import static org.terasology.thirst.ThirstAuthoritySystem.THIRST_DAMAGE_ACTION_ID;
*/
@RegisterSystem(value = RegisterMode.AUTHORITY)
public class ExtremeClimateConditionSystem extends BaseComponentSystem{
    public static final String FROSTBITE_DAMAGE_ACTION_ID = "Frostbite Damage";

    @In
    private EntityManager entityManager;
    @In
    private DelayManager delayManager;
    @In
    private PrefabManager prefabManager;
    @In
    private Time time;

    private int healthDecreaseInterval = 20000;
    private int healthDecreaseAmount= 10;
    private float thresholdHeight= (float)60;
    private float defaultRunFactor;
    private float defaultSpeedMultiplier;
    private float defaultJumpSpeed;
    private float reducedRunFactorMultiplier = (float)0.6;
    private float reducedSpeedMultiplierMultiplier = (float)0.7;
    private float reducedJumpSpeedMultiplier = (float)0.8;


    /*
    NOTE: This part is for the desert effects and is incomplete.

    @ReceiveEvent(components = {ThirstComponent.class, CharacterMovementComponent.class})
    public void EnterDesert(OnPlayerSpawnedEvent event, EntityRef character, ThirstComponent thirst, CharacterMovementComponent movement) {

        /*
        Biome newBiome= event.getNewBiome();
        if(newBiome.getName() == "Desert")
        {
            thirst.sprintDecayPerSecond*=10;
            thirst.normalDecayPerSecond*=10;
        }

        thirst.sprintDecayPerSecond*=10;
        thirst.normalDecayPerSecond*=10;
        movement.runFactor = 1;
        movement.speedMultiplier = (float)0.8;
        movement.jumpSpeed = (float)8;
    }
*/

    //The following part is for the Snow effects.
    @ReceiveEvent(components = {PlayerCharacterComponent.class, CharacterMovementComponent.class})
    public void ChangeSnowEffect(MovedEvent event, EntityRef player, LocationComponent location, CharacterMovementComponent movement) {
        float height = event.getPosition().getY();
        float deltaHeight = event.getDelta().getY();
        float lastHeight = height - deltaHeight;
        if(height > thresholdHeight && lastHeight <= thresholdHeight) {
<<<<<<< HEAD
            delayManager.addPeriodicAction(player, FROSTBITE_DAMAGE_ACTION_ID, 0, healthDecreaseInterval);
            player.send(new ReduceSpeedEvent());
=======
                delayManager.addPeriodicAction(player, FROSTBITE_DAMAGE_ACTION_ID, 0, healthDecreaseInterval);
                player.send(new ReduceSpeedEvent());
>>>>>>> 8f31e05c

        }

        if(height < thresholdHeight && lastHeight >= thresholdHeight) {
            delayManager.cancelPeriodicAction(player, FROSTBITE_DAMAGE_ACTION_ID);
            player.send(new ChangeSpeedToDefaultEvent());

            if (player.hasComponent(SnowParticleComponent.class)) {
                EntityRef particleEntity = player.getComponent(SnowParticleComponent.class).particleEntity;
                if (particleEntity != EntityRef.NULL) {
                    particleEntity.destroy();
                }
                player.removeComponent(SnowParticleComponent.class);
            }
        }
    }

    @ReceiveEvent(components = {LocationComponent.class})
    public void onPeriodicActionTriggered(PeriodicActionTriggeredEvent event, EntityRef unusedEntity) {
        if (event.getActionId().equals(FROSTBITE_DAMAGE_ACTION_ID)) {
            for (EntityRef entity : entityManager.getEntitiesWith(LocationComponent.class, AliveCharacterComponent.class)) {
<<<<<<< HEAD
                // Check to see if health should be decreased
                LocationComponent location = entity.getComponent(LocationComponent.class);
                float height = location.getLocalPosition().getY();
                //   float deltaHeight = location.getLastPosition().getY();
                // float lastHeight = height - deltaHeight;
                if (height > thresholdHeight) {
                    Prefab frostbiteDamagePrefab = prefabManager.getPrefab("ClimateConditions:FrostbiteDamage");
                    entity.send(new DoDamageEvent(healthDecreaseAmount, frostbiteDamagePrefab));

                    EntityRef particleEntity = entityManager.create("climateConditions:snowParticleEffect");
                    LocationComponent targetLoc = entity.getComponent(LocationComponent.class);
                    LocationComponent childLoc = particleEntity.getComponent(LocationComponent.class);
                    childLoc.setWorldPosition(targetLoc.getWorldPosition());
                    Location.attachChild(entity, particleEntity);
                    particleEntity.setOwner(entity);
                    Vector3f direction = targetLoc.getLocalDirection();
                    direction.normalize();

                    //NOTE: initializing velocity using the constructor wasn't working hence the long method.
                    //particleEntity.addComponent(new VelocityRangeGeneratorComponent(direction,direction.scale(2)));
                    VelocityRangeGeneratorComponent velocity = particleEntity.getComponent(VelocityRangeGeneratorComponent.class);
                    direction.scale((float)0.5);
                    direction.addY((float)0.5);
                    velocity.minVelocity = direction;
                    direction.scale((float)1.5);
                    velocity.maxVelocity = direction;
                    particleEntity.addOrSaveComponent(velocity);
                    if(!entity.hasComponent(SnowParticleComponent.class)) {
                        entity.addComponent(new SnowParticleComponent());
=======
                    // Check to see if health should be decreased
                    LocationComponent location = entity.getComponent(LocationComponent.class);
                    float height = location.getLocalPosition().getY();
                    //   float deltaHeight = location.getLastPosition().getY();
                    // float lastHeight = height - deltaHeight;
                    if (height > thresholdHeight) {
                        Prefab frostbiteDamagePrefab = prefabManager.getPrefab("ClimateConditions:FrostbiteDamage");
                        entity.send(new DoDamageEvent(healthDecreaseAmount, frostbiteDamagePrefab));

                            EntityRef particleEntity = entityManager.create("climateConditions:snowParticleEffect");
                            LocationComponent targetLoc = entity.getComponent(LocationComponent.class);
                            LocationComponent childLoc = particleEntity.getComponent(LocationComponent.class);
                            childLoc.setWorldPosition(targetLoc.getWorldPosition());
                            Location.attachChild(entity, particleEntity);
                            particleEntity.setOwner(entity);
                            Vector3f direction = targetLoc.getLocalDirection();
                            direction.normalize();

                            //NOTE: initializing velocity using the constructor wasn't working hence the long method.
                            //particleEntity.addComponent(new VelocityRangeGeneratorComponent(direction,direction.scale(2)));
                            VelocityRangeGeneratorComponent velocity = particleEntity.getComponent(VelocityRangeGeneratorComponent.class);
                            direction.scale((float)0.5);
                            direction.addY((float)0.5);
                            velocity.minVelocity = direction;
                            direction.scale((float)1.5);
                            velocity.maxVelocity = direction;
                            particleEntity.addOrSaveComponent(velocity);
                            if(!entity.hasComponent(SnowParticleComponent.class)) {
                                entity.addComponent(new SnowParticleComponent());
                            }
                            entity.getComponent(SnowParticleComponent.class).particleEntity = particleEntity;
>>>>>>> 8f31e05c
                    }
                    entity.getComponent(SnowParticleComponent.class).particleEntity = particleEntity;
                }
            }
        }
    }

    @ReceiveEvent(priority = EventPriority.PRIORITY_NORMAL + 10 )
    public void onHealthRegen(ActivateRegenEvent event, EntityRef player, LocationComponent location) {
        float height = location.getLocalPosition().getY();
        if(height > thresholdHeight){
            player.send(new DeactivateRegenEvent());
        }
    }
    @ReceiveEvent
    public void OnPlayerSpawn(OnPlayerSpawnedEvent event, EntityRef player, CharacterMovementComponent movement) {
        defaultRunFactor = movement.runFactor;;
        defaultSpeedMultiplier = movement.speedMultiplier;
        defaultJumpSpeed = movement.jumpSpeed;
    }

    @ReceiveEvent
    public void OnSpeedReduce(ReduceSpeedEvent event, EntityRef player, CharacterMovementComponent movement){
        movement.runFactor *= reducedRunFactorMultiplier;
        movement.speedMultiplier *= reducedSpeedMultiplierMultiplier;
        movement.jumpSpeed *= reducedJumpSpeedMultiplier;
    }

    @ReceiveEvent
    public void OnChangeSpeedToDefault(ChangeSpeedToDefaultEvent event, EntityRef player, CharacterMovementComponent movement){
        movement.runFactor /= reducedRunFactorMultiplier;
        movement.speedMultiplier /= reducedSpeedMultiplierMultiplier;
        movement.jumpSpeed /= reducedJumpSpeedMultiplier;
    }

}<|MERGE_RESOLUTION|>--- conflicted
+++ resolved
@@ -108,13 +108,8 @@
         float deltaHeight = event.getDelta().getY();
         float lastHeight = height - deltaHeight;
         if(height > thresholdHeight && lastHeight <= thresholdHeight) {
-<<<<<<< HEAD
             delayManager.addPeriodicAction(player, FROSTBITE_DAMAGE_ACTION_ID, 0, healthDecreaseInterval);
             player.send(new ReduceSpeedEvent());
-=======
-                delayManager.addPeriodicAction(player, FROSTBITE_DAMAGE_ACTION_ID, 0, healthDecreaseInterval);
-                player.send(new ReduceSpeedEvent());
->>>>>>> 8f31e05c
 
         }
 
@@ -136,37 +131,6 @@
     public void onPeriodicActionTriggered(PeriodicActionTriggeredEvent event, EntityRef unusedEntity) {
         if (event.getActionId().equals(FROSTBITE_DAMAGE_ACTION_ID)) {
             for (EntityRef entity : entityManager.getEntitiesWith(LocationComponent.class, AliveCharacterComponent.class)) {
-<<<<<<< HEAD
-                // Check to see if health should be decreased
-                LocationComponent location = entity.getComponent(LocationComponent.class);
-                float height = location.getLocalPosition().getY();
-                //   float deltaHeight = location.getLastPosition().getY();
-                // float lastHeight = height - deltaHeight;
-                if (height > thresholdHeight) {
-                    Prefab frostbiteDamagePrefab = prefabManager.getPrefab("ClimateConditions:FrostbiteDamage");
-                    entity.send(new DoDamageEvent(healthDecreaseAmount, frostbiteDamagePrefab));
-
-                    EntityRef particleEntity = entityManager.create("climateConditions:snowParticleEffect");
-                    LocationComponent targetLoc = entity.getComponent(LocationComponent.class);
-                    LocationComponent childLoc = particleEntity.getComponent(LocationComponent.class);
-                    childLoc.setWorldPosition(targetLoc.getWorldPosition());
-                    Location.attachChild(entity, particleEntity);
-                    particleEntity.setOwner(entity);
-                    Vector3f direction = targetLoc.getLocalDirection();
-                    direction.normalize();
-
-                    //NOTE: initializing velocity using the constructor wasn't working hence the long method.
-                    //particleEntity.addComponent(new VelocityRangeGeneratorComponent(direction,direction.scale(2)));
-                    VelocityRangeGeneratorComponent velocity = particleEntity.getComponent(VelocityRangeGeneratorComponent.class);
-                    direction.scale((float)0.5);
-                    direction.addY((float)0.5);
-                    velocity.minVelocity = direction;
-                    direction.scale((float)1.5);
-                    velocity.maxVelocity = direction;
-                    particleEntity.addOrSaveComponent(velocity);
-                    if(!entity.hasComponent(SnowParticleComponent.class)) {
-                        entity.addComponent(new SnowParticleComponent());
-=======
                     // Check to see if health should be decreased
                     LocationComponent location = entity.getComponent(LocationComponent.class);
                     float height = location.getLocalPosition().getY();
@@ -198,10 +162,7 @@
                                 entity.addComponent(new SnowParticleComponent());
                             }
                             entity.getComponent(SnowParticleComponent.class).particleEntity = particleEntity;
->>>>>>> 8f31e05c
                     }
-                    entity.getComponent(SnowParticleComponent.class).particleEntity = particleEntity;
-                }
             }
         }
     }
