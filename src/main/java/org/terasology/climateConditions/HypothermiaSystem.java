--- conflicted
+++ resolved
@@ -23,12 +23,9 @@
 import org.terasology.entitySystem.systems.RegisterSystem;
 import org.terasology.logic.characters.AffectJumpForceEvent;
 import org.terasology.logic.characters.CharacterMovementComponent;
-<<<<<<< HEAD
-import org.terasology.logic.delay.DelayManager;
-=======
 import org.terasology.logic.characters.GetMaxSpeedEvent;
 import org.terasology.logic.characters.MovementMode;
->>>>>>> a56c27ed
+import org.terasology.logic.delay.DelayManager;
 import org.terasology.logic.players.PlayerCharacterComponent;
 import org.terasology.physics.events.MovedEvent;
 import org.terasology.registry.In;
@@ -42,13 +39,10 @@
     private DelayManager delayManager;
 
     private float thresholdHeight = 60f;
-<<<<<<< HEAD
     private int initialDelay = 5000;
     private int breathInterval = 7000;
-=======
     private float walkSpeedMultiplier = 0.6f;
     private float jumpSpeedMultiplier = 0.7f;
->>>>>>> a56c27ed
 
     @ReceiveEvent(components = {PlayerCharacterComponent.class, CharacterMovementComponent.class})
     public void observeDangerZone(MovedEvent event, EntityRef player) {
@@ -67,10 +61,11 @@
     }
 
     @ReceiveEvent(components = {HypothermiaComponent.class})
-<<<<<<< HEAD
     public void onHypothermia(OnAddedComponent event, EntityRef player, HypothermiaComponent hypothermia) {
         delayManager.addPeriodicAction(player, VISIBLE_BREATH_ACTION_ID, initialDelay, breathInterval);
-=======
+    }
+
+    @ReceiveEvent(components = {HypothermiaComponent.class})
     public void modifySpeed(GetMaxSpeedEvent event, EntityRef player) {
         if (event.getMovementMode() == MovementMode.WALKING) {
             event.multiply(walkSpeedMultiplier);
@@ -80,6 +75,5 @@
     @ReceiveEvent(components = {HypothermiaComponent.class})
     public void modifyJumpSpeed(AffectJumpForceEvent event, EntityRef player) {
         event.multiply(jumpSpeedMultiplier);
->>>>>>> a56c27ed
     }
 }