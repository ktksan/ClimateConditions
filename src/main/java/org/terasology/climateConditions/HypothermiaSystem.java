--- conflicted
+++ resolved
@@ -27,17 +27,10 @@
 import org.terasology.entitySystem.systems.BaseComponentSystem;
 import org.terasology.entitySystem.systems.RegisterMode;
 import org.terasology.entitySystem.systems.RegisterSystem;
-import org.terasology.logic.characters.AffectJumpForceEvent;
-import org.terasology.logic.characters.CharacterMovementComponent;
-<<<<<<< HEAD
-import org.terasology.logic.characters.CharacterSoundComponent;
+import org.terasology.logic.characters.*;
 import org.terasology.logic.delay.DelayManager;
 import org.terasology.logic.delay.PeriodicActionTriggeredEvent;
 import org.terasology.logic.health.event.DoDamageEvent;
-=======
-import org.terasology.logic.characters.GetMaxSpeedEvent;
-import org.terasology.logic.characters.MovementMode;
->>>>>>> a56c27ed
 import org.terasology.logic.players.PlayerCharacterComponent;
 import org.terasology.physics.events.MovedEvent;
 import org.terasology.registry.In;
@@ -46,7 +39,6 @@
 
 @RegisterSystem(value = RegisterMode.AUTHORITY)
 public class HypothermiaSystem extends BaseComponentSystem {
-<<<<<<< HEAD
     public static final String FROSTBITE_DAMAGE_ACTION_ID = "Frostbite Damage";
 
     @In
@@ -60,13 +52,9 @@
     private static final int healthDecreaseInterval = 20000;
     private static final int initialDelay = 5000;
     private static final int healthDecreaseAmount = 15;
-    private Random random = new FastRandom();
-
-=======
-    private float thresholdHeight = 60f;
     private float walkSpeedMultiplier = 0.6f;
     private float jumpSpeedMultiplier = 0.7f;
->>>>>>> a56c27ed
+    private Random random = new FastRandom();
 
     @ReceiveEvent(components = {PlayerCharacterComponent.class, CharacterMovementComponent.class})
     public void observeDangerZone(MovedEvent event, EntityRef player) {
@@ -85,7 +73,6 @@
     }
 
     @ReceiveEvent(components = {HypothermiaComponent.class})
-<<<<<<< HEAD
     public void onHypothermia(OnAddedComponent event, EntityRef player) {
         delayManager.addPeriodicAction(player, FROSTBITE_DAMAGE_ACTION_ID, initialDelay, healthDecreaseInterval);
     }
@@ -99,6 +86,18 @@
         }
     }
 
+    @ReceiveEvent
+    public void modifySpeed(GetMaxSpeedEvent event, EntityRef player) {
+        if (event.getMovementMode() == MovementMode.WALKING) {
+            event.multiply(walkSpeedMultiplier);
+        }
+    }
+
+    @ReceiveEvent(components = {HypothermiaComponent.class})
+    public void modifyJumpSpeed(AffectJumpForceEvent event, EntityRef player) {
+        event.multiply(jumpSpeedMultiplier);
+    }
+
     private void applyFrostbiteDamagePlayer(EntityRef player) {
         Prefab frostbiteDamagePrefab = prefabManager.getPrefab("ClimateConditions:FrostbiteDamage");
         player.send(new DoDamageEvent(healthDecreaseAmount, frostbiteDamagePrefab));
@@ -109,7 +108,6 @@
         //Both the instigator and the target is the player
         //the magnitude parameter is not used by StunAlterationEffect
         stunAlterationEffect.applyEffect(player, player, 0, duration);
-
     }
 
     public void playFrostbiteSound(EntityRef entity) {
@@ -118,16 +116,5 @@
             StaticSound sound = random.nextItem(characterSounds.deathSounds);
             entity.send(new PlaySoundEvent(entity, sound, characterSounds.deathVolume));
         }
-=======
-    public void modifySpeed(GetMaxSpeedEvent event, EntityRef player) {
-        if (event.getMovementMode() == MovementMode.WALKING) {
-            event.multiply(walkSpeedMultiplier);
-        }
-    }
-
-    @ReceiveEvent(components = {HypothermiaComponent.class})
-    public void modifyJumpSpeed(AffectJumpForceEvent event, EntityRef player) {
-        event.multiply(jumpSpeedMultiplier);
->>>>>>> a56c27ed
     }
 }