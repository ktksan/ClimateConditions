// Copyright 2020 The Terasology Foundation
// SPDX-License-Identifier: Apache-2.0

package org.terasology.climateConditions;

import org.slf4j.Logger;
import org.slf4j.LoggerFactory;
import org.terasology.entitySystem.entity.EntityManager;
import org.terasology.entitySystem.entity.EntityRef;
import org.terasology.entitySystem.event.ReceiveEvent;
import org.terasology.entitySystem.systems.BaseComponentSystem;
import org.terasology.entitySystem.systems.RegisterMode;
import org.terasology.entitySystem.systems.RegisterSystem;
import org.terasology.logic.characters.AliveCharacterComponent;
import org.terasology.logic.characters.events.PlayerDeathEvent;
import org.terasology.logic.chat.ChatMessageEvent;
import org.terasology.logic.delay.DelayManager;
import org.terasology.logic.delay.PeriodicActionTriggeredEvent;
import org.terasology.logic.location.LocationComponent;
import org.terasology.registry.In;
import org.terasology.world.WorldComponent;


@RegisterSystem(value = RegisterMode.AUTHORITY)
public class BodyTemperatureSystem extends BaseComponentSystem {
    public static final String BODY_TEMPERATURE_UPDATE_ACTION_ID = "climateConditions:bodyTemperatureUpdate";

    private static final Logger logger = LoggerFactory.getLogger(BodyTemperatureSystem.class);

    @In
    private EntityManager entityManager;
    @In
    ClimateConditionsSystem climateConditionsSystem;
    @In
    DelayManager delayManager;

    private static final int CHECK_INTERVAL = 1000;
    private float criticalLowBodyTemperatureThreshold = 0.17f;
    private float lowBodyTemperatureThreshold = 0.22f;
    private float reducedBodyTemperatureThreshold = 0.3f;
    private float raisedBodyTemperatureThreshold = 0.5f;
    private float highBodyTemperatureThreshold = 0.58f;
    private float criticalHighBodyTemperatureThreshold = 0.63f;
    //The Normal Body Temperature range is 0.3 - 0.5 as of now.

    public void postBegin() {
        boolean processedOnce = false;
        for (EntityRef entity : entityManager.getEntitiesWith(WorldComponent.class)) {
            if (!processedOnce) {
                delayManager.addPeriodicAction(entity, BODY_TEMPERATURE_UPDATE_ACTION_ID, 0, CHECK_INTERVAL);
                processedOnce = true;
            } else {
                logger.warn("More than one entity with WorldComponent found");
            }
        }
        // The world is the entity here which shall have a Body Temperature Update Periodic Action.
    }

    /**
     * Updates the Body Temperature System when the periodic action with actionId = BODY_TEMPERATURE_UPDATE_ACTION_ID is
     * triggered.
     */
    @ReceiveEvent
    public void onTemperatureUpdate(PeriodicActionTriggeredEvent event, EntityRef world) {
        if (event.getActionId().equals(BODY_TEMPERATURE_UPDATE_ACTION_ID)) {
            for (EntityRef entity : entityManager.getEntitiesWith(AliveCharacterComponent.class,
                    BodyTemperatureComponent.class, LocationComponent.class)) {
                LocationComponent location = entity.getComponent(LocationComponent.class);
                BodyTemperatureComponent bodyTemperature = entity.getComponent(BodyTemperatureComponent.class);
                float envTemperature = climateConditionsSystem.getTemperature(location.getLocalPosition());
                float envHumidity = climateConditionsSystem.getHumidity(location.getLocalPosition());
                float deltaTemp =
                        ((((envTemperature - (envHumidity / 10)) - bodyTemperature.current) / 100000) * CHECK_INTERVAL);

                //Send event for other systems to modify change in body temperature.
                AffectBodyTemperatureEvent affectBodyTemperatureEvent = new AffectBodyTemperatureEvent(deltaTemp);
                entity.send(affectBodyTemperatureEvent);
                deltaTemp = affectBodyTemperatureEvent.getResultValue();

                //Check for change in body temperature levels.
                float oldValue = bodyTemperature.current;
                //Update current body temperature.
                bodyTemperature.current = bodyTemperature.current + deltaTemp;
                float newValue = bodyTemperature.current;
                entity.saveComponent(bodyTemperature);
                if (oldValue != newValue) {
                    entity.send(new BodyTemperatureValueChangedEvent(oldValue, newValue));
                }

                //only for development purposes
                if (Math.round(oldValue * 100) != Math.round(newValue * 100)) {
                    entity.getOwner().send(new ChatMessageEvent("Body Temperature: " + bodyTemperature.current,
                            entity.getOwner()));
                    entity.getOwner().send(new ChatMessageEvent("Env Temperature: " + envTemperature,
                            entity.getOwner()));
                }
            }
        }
    }

    /**
     * Reacts to {@link BodyTemperatureValueChangedEvent} and modifies the body temperature level in case it needs to be
     * changed.
     */
    @ReceiveEvent
    public void onBodyTemperatureValueChanged(BodyTemperatureValueChangedEvent event, EntityRef player,
                                              BodyTemperatureComponent bodyTemperature) {
        BodyTemperatureLevel before = checkBodyTemperatureLevel(event.getOldValue());
        BodyTemperatureLevel after = checkBodyTemperatureLevel(event.getNewValue());
        if (before != after) {
            bodyTemperature.currentLevel = after;
            player.addOrSaveComponent(bodyTemperature);
            player.send(new BodyTemperatureLevelChangedEvent(before, after));
        }
    }

    /**
     * Deals with addition and removal of Hypothermia and Hyperthermia Components.
     */
    @ReceiveEvent
    public void onBodyTemperatureLevelChanged(BodyTemperatureLevelChangedEvent event, EntityRef player) {
        int oldLevel = checkThermiaLevel(event.getOldValue());
        int newLevel = checkThermiaLevel(event.getNewValue());
        if (newLevel > 0) { // newLevel lies in the Hyperthermia range.

            if (oldLevel < 0) { // oldLevel lies in the Hypothermia range
                player.removeComponent(HypothermiaComponent.class);
                player.send(new HypothermiaLevelChangedEvent(-1 * oldLevel, 0));
            }
            player.addOrSaveComponent(new HyperthermiaComponent(newLevel));
            player.send(new HyperthermiaLevelChangedEvent(Math.max(oldLevel, 0), newLevel));

        } else if (newLevel < 0) { // newLevel lies in the Hypothermia range.

            if (oldLevel > 0) { // oldLevel lies in the Hyperthermia range.
                player.removeComponent(HyperthermiaComponent.class);
                player.send(new HyperthermiaLevelChangedEvent(oldLevel, 0));
            }
            player.addOrSaveComponent(new HypothermiaComponent(-1 * newLevel));
            player.send(new HypothermiaLevelChangedEvent(Math.max(-1 * oldLevel, 0), -1 * newLevel));

        } else { // newLevel == 0 which corresponds to normal body temperature.

            if (player.hasComponent(HyperthermiaComponent.class)) {
                player.removeComponent(HyperthermiaComponent.class);
                player.send(new HyperthermiaLevelChangedEvent(oldLevel, 0));
            }
            if (player.hasComponent(HypothermiaComponent.class)) {
                player.removeComponent(HypothermiaComponent.class);
                player.send(new HypothermiaLevelChangedEvent(-1 * oldLevel, 0));
            }

        }
    }

    /**
     * Returns the Thermia level corresponding to the BodyTemperatureLevel.
     */
    private int checkThermiaLevel(BodyTemperatureLevel level) {
        /**
         * Positive values lie in the Hyperthermia Range and the corresponding Hyperthermia level is the value returned.
         * Negative values lie in the Hypothermia Range and the corresponding Hypothermia Level is (-1 * value).
         * Zero corresponds to normal body temperature.
         */
        switch (level) {
<<<<<<< HEAD
            case CRITICAL_LOW:
                return -3;
            case LOW:
                return -2;
            case REDUCED:
                return -1;
            case RAISED:
                return 1;
            case HIGH:
                return 2;
            case CRITICAL_HIGH:
                return 3;
            default:
                return 0;                 // NORMAL
=======
            case CRITICAL_LOW: return -3;
            case LOW: return -2;
            case REDUCED: return -1;
            case RAISED: return 1;
            case HIGH: return 2;
            case CRITICAL_HIGH: return 3;
            default: return 0;                 // NORMAL
>>>>>>> 33e1e21f
        }
    }

    /**
     * Returns the BodyTemperatureLevel corresponding to the body temperature value.
     */
    public BodyTemperatureLevel checkBodyTemperatureLevel(float temperature) {
        if (temperature <= criticalLowBodyTemperatureThreshold) {
            return BodyTemperatureLevel.CRITICAL_LOW;
        } else if (temperature <= lowBodyTemperatureThreshold) {
            return BodyTemperatureLevel.LOW;
        } else if (temperature <= reducedBodyTemperatureThreshold) {
            return BodyTemperatureLevel.REDUCED;
        } else if (temperature < raisedBodyTemperatureThreshold) {
            return BodyTemperatureLevel.NORMAL;
        } else if (temperature < highBodyTemperatureThreshold) {
            return BodyTemperatureLevel.RAISED;
        } else if (temperature < criticalHighBodyTemperatureThreshold) {
            return BodyTemperatureLevel.HIGH;
        } else {
            return BodyTemperatureLevel.CRITICAL_HIGH;
        }
    }

    /**
     * Resets body temperature when the player dies.
     */
    @ReceiveEvent
    public void temperatureReset(PlayerDeathEvent event, EntityRef player, BodyTemperatureComponent bodyTemperature) {
        float oldTemperature = bodyTemperature.current;
        bodyTemperature.current = player.getParentPrefab().getComponent(BodyTemperatureComponent.class).current;
        player.saveComponent(bodyTemperature);
        player.send(new BodyTemperatureValueChangedEvent(oldTemperature, bodyTemperature.current));
    }
}<|MERGE_RESOLUTION|>--- conflicted
+++ resolved
@@ -163,7 +163,6 @@
          * Zero corresponds to normal body temperature.
          */
         switch (level) {
-<<<<<<< HEAD
             case CRITICAL_LOW:
                 return -3;
             case LOW:
@@ -178,15 +177,6 @@
                 return 3;
             default:
                 return 0;                 // NORMAL
-=======
-            case CRITICAL_LOW: return -3;
-            case LOW: return -2;
-            case REDUCED: return -1;
-            case RAISED: return 1;
-            case HIGH: return 2;
-            case CRITICAL_HIGH: return 3;
-            default: return 0;                 // NORMAL
->>>>>>> 33e1e21f
         }
     }
 
