--- conflicted
+++ resolved
@@ -5,16 +5,10 @@
     "displayName": "Climate Conditions",
     "description": "Module that introduces humidity and temperature fields and their modifiers",
     "dependencies": [
-<<<<<<< HEAD
-            { "id": "AlterationEffects", "minVersion": "1.0.0"},
-            { "id": "BiomesAPI", "minVersion": "4.0.0"},
-            { "id": "Health", "minVersion": "1.0.0" }
-=======
             { "id": "AlterationEffects","minVersion": "1.0.0" },
             { "id": "BiomesAPI", "minVersion": "4.0.0" },
             { "id": "Health", "minVersion": "1.0.0" },
             { "id": "Thirst", "minVersion": "1.0.0" }
->>>>>>> 797b38eb
         ],
     "isServerSideOnly": true,
     "isLibrary": true,
